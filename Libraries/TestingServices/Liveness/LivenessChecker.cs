--- conflicted
+++ resolved
@@ -90,9 +90,6 @@
         private int LassoLength;
 
         private Profiler profiler;
-        private double CycleConstTime1;
-        private double CycleConstTime2;
-        private double FairCheckTime;
 
         #endregion
 
@@ -125,15 +122,8 @@
             this.Random = new DefaultRandomNumberGenerator(this.Seed);
 
             this.DiscardedCycles = 0;
-<<<<<<< HEAD
-
             this.profiler = new Profiler();
-            this.CycleConstTime1 = 0;
-            this.CycleConstTime2 = 0;
-            this.FairCheckTime = 0;
-=======
             this.LassoLength = 0;
->>>>>>> de08c1b6
         }
 
         /// <summary>
@@ -255,10 +245,6 @@
         /// Checks liveness at a schedule trace cycle.
         /// </summary>
         /// <param name="root">Cycle start</param>
-<<<<<<< HEAD
-        /// <param name="indices">Cycle start</param>
-        internal void CheckLivenessAtTraceCycle(Fingerprint root, List<int> indices)
-=======
         /// <param name="indices">List of indexes with same fingerprint</param>
         internal void CheckLivenessAtTraceCycle(Fingerprint root, List<int> indices)
         {
@@ -411,178 +397,6 @@
         }
 
         #region unnecessary
-        internal void CheckLivenessAtTraceCycle(Fingerprint root)
->>>>>>> de08c1b6
-        {
-            // If there is a potential cycle found, do not create a new one until the
-            // liveness checker has finished exploring the current cycle.
-            if (this.PotentialCycle.Count > 0)
-            {
-                return;
-            }
-
-            profiler.StartMeasuringExecutionTime();
-            //var checkIndexRand = checkIndex.First();
-            var checkIndexRand = indices[indices.Count - 2];
-            var index = this.Runtime.ScheduleTrace.Count - 1;
-
-            for(int i = checkIndexRand + 1; i <= index; i++)
-            {
-                var scheduleStep = this.Runtime.ScheduleTrace[i];
-                var state = this.Runtime.StateCache[scheduleStep];
-                this.PotentialCycle.Add(Tuple.Create(scheduleStep, state));
-            }
-
-            //do
-            //{
-            //    var scheduleStep = this.Runtime.ScheduleTrace[index];
-            //    index--;
-            //    var state = this.Runtime.StateCache[scheduleStep];
-            //    this.PotentialCycle.Insert(0, Tuple.Create(scheduleStep, state));
-
-            //    Debug.WriteLine("<LivenessDebug> Cycle contains {0} with {1}.",
-            //        scheduleStep.Type, state.Fingerprint.ToString());
-            //    this.Runtime.Assert(index == this.Runtime.ScheduleTrace[index].Index, "CAUGHT");
-            //}
-            //while (this.Runtime.ScheduleTrace[index].Index != checkIndexRand);
-
-            profiler.StopMeasuringExecutionTime();
-            CycleConstTime1 += profiler.Results();
-            Console.WriteLine("Cycle Construction time 1: " + CycleConstTime1);
-
-            if (Runtime.Configuration.EnableDebugging)
-            {
-                Debug.WriteLine("<LivenessDebug> ------------ SCHEDULE ------------.");
-                foreach (var x in this.Runtime.ScheduleTrace)
-                {
-                    if (x.Type == ScheduleStepType.SchedulingChoice)
-                    {
-                        Debug.WriteLine($"{x.Index} :: {x.Type} :: {x.ScheduledMachineId} :: {this.Runtime.StateCache[x].Fingerprint}");
-                    }
-                    else if (x.BooleanChoice != null)
-                    {
-                        Debug.WriteLine($"{x.Index} :: {x.Type} :: {x.BooleanChoice.Value} :: {this.Runtime.StateCache[x].Fingerprint}");
-                    }
-                    else
-                    {
-                        Debug.WriteLine($"{x.Index} :: {x.Type} :: {x.IntegerChoice.Value} :: {this.Runtime.StateCache[x].Fingerprint}");
-                    }
-                }
-                Debug.WriteLine("<LivenessDebug> ----------------------------------.");
-                Debug.WriteLine("<LivenessDebug> ------------- CYCLE --------------.");
-                foreach (var x in this.PotentialCycle)
-                {
-                    if (x.Item1.Type == ScheduleStepType.SchedulingChoice)
-                    {
-                        Debug.WriteLine($"{x.Item1.Index} :: {x.Item1.Type} :: {x.Item1.ScheduledMachineId}");
-                    }
-                    else if (x.Item1.BooleanChoice != null)
-                    {
-                        Debug.WriteLine($"{x.Item1.Index} :: {x.Item1.Type} :: {x.Item1.BooleanChoice.Value}");
-                    }
-                    else
-                    {
-                        Debug.WriteLine($"{x.Item1.Index} :: {x.Item1.Type} :: {x.Item1.IntegerChoice.Value}");
-                    }
-
-                    x.Item2.PrettyPrint();
-                }
-                Debug.WriteLine("<LivenessDebug> ----------------------------------.");
-            }
-
-            profiler.StartMeasuringExecutionTime();
-            if (!this.IsSchedulingFair(this.PotentialCycle))
-            {
-                Debug.WriteLine("<LivenessDebug> Scheduling in cycle is unfair.");
-                this.PotentialCycle.Clear();
-            }
-            else if (!this.IsNondeterminismFair(this.PotentialCycle))
-            {
-                Debug.WriteLine("<LivenessDebug> Nondeterminism in cycle is unfair.");
-                this.PotentialCycle.Clear();
-            }
-            profiler.StopMeasuringExecutionTime();
-            FairCheckTime += profiler.Results();
-            Console.WriteLine("fair check time: " + FairCheckTime);
-
-            if (this.PotentialCycle.Count == 0)
-            {
-                bool isFairCycleFound = false;
-<<<<<<< HEAD
-                int counter = Math.Min(indices.Count - 1, 3);
-=======
-                int counter = Math.Min(checkIndex.Count, 3);
->>>>>>> de08c1b6
-                while (!isFairCycleFound && counter > 0)
-                {
-                    var randInd = this.Random.Next(indices.Count - 2);
-                    checkIndexRand = indices[randInd];
-
-                    index = this.Runtime.ScheduleTrace.Count - 1;
-                    profiler.StartMeasuringExecutionTime();
-                    for (int i = checkIndexRand + 1; i < index; i++)
-                    {
-                        var scheduleStep = this.Runtime.ScheduleTrace[i];
-                        var state = this.Runtime.StateCache[scheduleStep];
-                        this.PotentialCycle.Add(Tuple.Create(scheduleStep, state));
-                    }
-
-                    //do
-                    //{
-                    //    var scheduleStep = this.Runtime.ScheduleTrace[index];
-                    //    index--;
-                    //    var state = this.Runtime.StateCache[scheduleStep];
-                    //    this.PotentialCycle.Insert(0, Tuple.Create(scheduleStep, state));
-
-                    //    Debug.WriteLine("<LivenessDebug> Cycle contains {0} with {1}.",
-                    //        scheduleStep.Type, state.Fingerprint.ToString());
-                    //    this.Runtime.Assert(index == this.Runtime.ScheduleTrace[index].Index);
-                    //}
-                    //while (this.Runtime.ScheduleTrace[index].Index != checkIndexRand);
-
-                    profiler.StopMeasuringExecutionTime();
-                    CycleConstTime2 += profiler.Results();
-                    Console.WriteLine("Cycle Construction time2: " + CycleConstTime2);
-
-                    profiler.StartMeasuringExecutionTime();
-
-                    if (IsSchedulingFair(this.PotentialCycle) && IsNondeterminismFair(this.PotentialCycle))
-                    {
-                        isFairCycleFound = true;
-                        break;
-                    }
-                    else
-                    {
-                        this.PotentialCycle.Clear();
-                    }
-                    profiler.StopMeasuringExecutionTime();
-                    FairCheckTime += profiler.Results();
-                    Console.WriteLine("Fair check time: " + FairCheckTime);
-
-                    counter--;
-                }
-
-                if (!isFairCycleFound)
-                {
-                    this.PotentialCycle.Clear();
-                    return;
-                }
-            }
-
-            Debug.WriteLine("<LivenessDebug> Cycle execution is fair.");
-
-            this.HotMonitors = this.GetHotMonitors(this.PotentialCycle);
-            if (this.HotMonitors.Count > 0)
-            {
-                this.EndOfCycleIndex = this.PotentialCycle.Select(val => val.Item1).Min(val => val.Index);
-                this.Runtime.Configuration.LivenessTemperatureThreshold = 10 * this.PotentialCycle.Count;
-                this.Runtime.Scheduler.SwitchSchedulingStrategy(this);
-            }
-            else
-            {
-                this.PotentialCycle.Clear();
-            }
-        }
 
         #endregion
 
@@ -633,21 +447,15 @@
                 scheduledMachines.Add(step.Item1.ScheduledMachineId);
             }
 
-<<<<<<< HEAD
-            foreach(var state in schedulingChoiceSteps)
+            enabledMachines.UnionWith(cycle.First().Item2.EnabledMachines);
+
+            foreach (var state in schedulingChoiceSteps)
             {
                 enabledMachines.UnionWith(state.Item2.EnabledMachines);
                 if (enabledMachines.Count == scheduledMachines.Count)
                 {
                     break;
                 }
-=======
-            foreach (var state in cycle)
-            {
-                enabledMachines.UnionWith(state.Item2.EnabledMachines);
-                //if (enabledMachines.Count == scheduledMachines.Count)
-                //    break;
->>>>>>> de08c1b6
             }
 
             foreach (var m in enabledMachines)
