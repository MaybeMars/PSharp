﻿//-----------------------------------------------------------------------
// <copyright file="ThreadMonitorCommandLineOptions.cs">
//      Copyright (c) Microsoft Corporation. All rights reserved.
// 
//      THE SOFTWARE IS PROVIDED "AS IS", WITHOUT WARRANTY OF ANY KIND,
//      EXPRESS OR IMPLIED, INCLUDING BUT NOT LIMITED TO THE WARRANTIES OF
//      MERCHANTABILITY, FITNESS FOR A PARTICULAR PURPOSE AND NONINFRINGEMENT.
//      IN NO EVENT SHALL THE AUTHORS OR COPYRIGHT HOLDERS BE LIABLE FOR ANY
//      CLAIM, DAMAGES OR OTHER LIABILITY, WHETHER IN AN ACTION OF CONTRACT,
//      TORT OR OTHERWISE, ARISING FROM, OUT OF OR IN CONNECTION WITH THE
//      SOFTWARE OR THE USE OR OTHER DEALINGS IN THE SOFTWARE.
// </copyright>
//-----------------------------------------------------------------------

namespace Microsoft.PSharp.Utilities
{
    public sealed class ThreadMonitorCommandLineOptions : BaseCommandLineOptions
    {
        #region public API

        /// <summary>
        /// Constructor.
        /// </summary>
        /// <param name="args">Array of arguments</param>
        public ThreadMonitorCommandLineOptions(string[] args)
            : base (args)
        {

        }

        #endregion

        #region protected methods

        /// <summary>
        /// Parses the given option.
        /// </summary>
        /// <param name="option">Option</param>
        protected override void ParseOption(string option)
        {
            if (option.ToLower().StartsWith("/test:") && option.Length > 6)
            {
                base.Configuration.AssemblyToBeAnalyzed = option.Substring(6);
            }
            else if (option.ToLower().StartsWith("/method:") && option.Length > 8)
            {
                base.Configuration.TestMethodName = option.Substring(8);
            }
            else if (option.ToLower().StartsWith("/sch:"))
            {
                string scheduler = option.ToLower().Substring(5);
                if (scheduler.ToLower().Equals("random"))
                {
                    base.Configuration.SchedulingStrategy = SchedulingStrategy.Random;
                }
                else if (scheduler.StartsWith("probabilistic"))
                {
                    int i = 0;
                    if (scheduler.Equals("probabilistic") ||
                        !int.TryParse(scheduler.Substring(14), out i) && i >= 0)
                    {
                        IO.Error.ReportAndExit("Please give a valid number of coin " +
                            "flip bound '/sch:probabilistic:[bound]', where [bound] >= 0.");
                    }

                    base.Configuration.SchedulingStrategy = SchedulingStrategy.ProbabilisticRandom;
                    base.Configuration.CoinFlipBound = i;
                }
                else if (scheduler.StartsWith("pct"))
                {
                    int i = 0;
                    if (scheduler.Equals("pct") ||
                        !int.TryParse(scheduler.Substring(4), out i) && i >= 0)
                    {
                        IO.Error.ReportAndExit("Please give a valid number of priority " +
                            "switch bound '/sch:pct:[bound]', where [bound] >= 0.");
                    }

                    base.Configuration.SchedulingStrategy = SchedulingStrategy.PCT;
                    base.Configuration.PrioritySwitchBound = i;
                }
                else if (scheduler.ToLower().Equals("dfs"))
                {
                    base.Configuration.SchedulingStrategy = SchedulingStrategy.DFS;
                }
                else if (scheduler.ToLower().Equals("iddfs"))
                {
                    base.Configuration.SchedulingStrategy = SchedulingStrategy.IDDFS;
                }
                else if (scheduler.StartsWith("db"))
                {
                    int i = 0;
                    if (scheduler.Equals("db") ||
                        !int.TryParse(scheduler.Substring(3), out i) && i >= 0)
                    {
                        IO.Error.ReportAndExit("Please give a valid delay " +
                            "bound '/sch:db:[bound]', where [bound] >= 0.");
                    }

                    base.Configuration.SchedulingStrategy = SchedulingStrategy.DelayBounding;
                    base.Configuration.DelayBound = i;
                }
                else if (scheduler.StartsWith("rdb"))
                {
                    int i = 0;
                    if (scheduler.Equals("rdb") ||
                        !int.TryParse(scheduler.Substring(4), out i) && i >= 0)
                    {
                        IO.Error.ReportAndExit("Please give a valid delay " +
                            "bound '/sch:rdb:[bound]', where [bound] >= 0.");
                    }

                    base.Configuration.SchedulingStrategy = SchedulingStrategy.RandomDelayBounding;
                    base.Configuration.DelayBound = i;
                }
                else if (scheduler.ToLower().Equals("rob"))
                {
                    base.Configuration.SchedulingStrategy = SchedulingStrategy.RandomOperationBounding;
                    base.Configuration.BoundOperations = true;
                }
                else if (scheduler.StartsWith("pob"))
                {
                    int i = 0;
                    if (scheduler.Equals("pob") ||
                        !int.TryParse(scheduler.Substring(4), out i) && i >= 0)
                    {
                        IO.Error.ReportAndExit("Please give a valid number of priority " +
                            "switch points '/sch:pob:[x]', where [x] >= 0.");
                    }

                    base.Configuration.SchedulingStrategy = SchedulingStrategy.PrioritizedOperationBounding;
                    base.Configuration.BoundOperations = true;
                    base.Configuration.PrioritySwitchBound = i;
                }
                else if (scheduler.ToLower().Equals("macemc"))
                {
                    base.Configuration.SchedulingStrategy = SchedulingStrategy.MaceMC;
                }
                else
                {
                    IO.Error.ReportAndExit("Please give a valid scheduling strategy " +
                        "'/sch:[x]', where [x] is 'random', 'pct' or 'dfs' (other " +
                        "experimental strategies also exist, but are not listed here).");
                }
            }
            else if (option.ToLower().StartsWith("/i:") && option.Length > 3)
            {
                int i = 0;
                if (!int.TryParse(option.Substring(3), out i) && i > 0)
                {
                    IO.Error.ReportAndExit("Please give a valid number of iterations " +
                        "'/i:[x]', where [x] > 0.");
                }

                base.Configuration.SchedulingIterations = i;
            }
            else if (option.ToLower().Equals("/explore"))
            {
                base.Configuration.PerformFullExploration = true;
            }
            else if (option.ToLower().Equals("/keep-temp"))
            {
                base.Configuration.KeepTemporaryFiles = true;
            }
            else if (option.ToLower().StartsWith("/sch-seed:") && option.Length > 10)
            {
                int seed;
                if (!int.TryParse(option.Substring(10), out seed))
                {
                    IO.Error.ReportAndExit("Please give a valid random scheduling " +
                        "seed '/sch-seed:[x]', where [x] is a signed 32-bit integer.");
                }

                base.Configuration.RandomSchedulingSeed = seed;
            }
            else if (option.ToLower().StartsWith("/max-steps:") && option.Length > 11)
            {
                int i = 0;
                int j = 0;
                var tokens = option.Split(new char[] { ':' }, System.StringSplitOptions.RemoveEmptyEntries);
                if (tokens.Length > 3 || tokens.Length <= 1)
                {
                    IO.Error.ReportAndExit("Invalid number of options supplied via '/max-steps'.");
                }

                if (tokens.Length >= 2)
                {
                    if (!int.TryParse(tokens[1], out i) && i >= 0)
                    {
                        IO.Error.ReportAndExit("Please give a valid number of max scheduling " +
                            " steps to explore '/max-steps:[x]', where [x] >= 0.");
                    }
                }

                if (tokens.Length == 3)
                {
                    if (!int.TryParse(tokens[2], out j) && j >= 0)
                    {
                        IO.Error.ReportAndExit("Please give a valid number of max scheduling " +
                            " steps to explore '/max-steps:[x]:[y]', where [y] >= 0.");
                    }

                    base.Configuration.UserExplicitlySetMaxFairSchedulingSteps = true;
                }
                else
                {
                    j = 10 * i;
                }

                base.Configuration.MaxUnfairSchedulingSteps = i;
                base.Configuration.MaxFairSchedulingSteps = j;
            }
            else if (option.ToLower().Equals("/depth-bound-bug"))
            {
                base.Configuration.ConsiderDepthBoundHitAsBug = true;
            }
            else if (option.ToLower().StartsWith("/prefix:") && option.Length > 8)
            {
                int i = 0;
                if (!int.TryParse(option.Substring(8), out i) && i >= 0)
                {
                    IO.Error.ReportAndExit("Please give a valid safety prefix " +
                        "bound '/prefix:[x]', where [x] >= 0.");
                }

                base.Configuration.SafetyPrefixBound = i;
            }
            else if (option.ToLower().Equals("/tpl"))
            {
                base.Configuration.ScheduleIntraMachineConcurrency = true;
            }
            else if (option.ToLower().Equals("/state-caching"))
            {
                base.Configuration.CacheProgramState = true;
            }
            else if (option.ToLower().Equals("/opbound"))
            {
                base.Configuration.BoundOperations = true;
            }
            else if (option.ToLower().Equals("/dynamic-event-reordering"))
            {
                base.Configuration.DynamicEventQueuePrioritization = true;
            }
            else
            {
                base.ParseOption(option);
            }
        }

        /// <summary>
        /// Checks for parsing errors.
        /// </summary>
        protected override void CheckForParsingErrors()
        {
            if (base.Configuration.AssemblyToBeAnalyzed.Equals(""))
            {
                IO.Error.ReportAndExit("Please give a valid path to a P# " +
                    "program's dll using '/test:[x]'.");
            }

            if (base.Configuration.SchedulingStrategy != SchedulingStrategy.Interactive &&
                base.Configuration.SchedulingStrategy != SchedulingStrategy.Random &&
                base.Configuration.SchedulingStrategy != SchedulingStrategy.ProbabilisticRandom &&
                base.Configuration.SchedulingStrategy != SchedulingStrategy.DFS &&
                base.Configuration.SchedulingStrategy != SchedulingStrategy.IDDFS &&
                base.Configuration.SchedulingStrategy != SchedulingStrategy.DelayBounding &&
                base.Configuration.SchedulingStrategy != SchedulingStrategy.RandomDelayBounding &&
                base.Configuration.SchedulingStrategy != SchedulingStrategy.PCT &&
                base.Configuration.SchedulingStrategy != SchedulingStrategy.RandomOperationBounding &&
                base.Configuration.SchedulingStrategy != SchedulingStrategy.PrioritizedOperationBounding &&
                base.Configuration.SchedulingStrategy != SchedulingStrategy.MaceMC)
            {
                IO.Error.ReportAndExit("Please give a valid scheduling strategy " +
                        "'/sch:[x]', where [x] is 'random', 'pct' or 'dfs' (other " +
                        "experimental strategies also exist, but are not listed here).");
            }

            if (base.Configuration.SafetyPrefixBound > 0 &&
                base.Configuration.SafetyPrefixBound >= base.Configuration.MaxUnfairSchedulingSteps)
            {
                IO.Error.ReportAndExit("Please give a safety prefix bound that is less than the " +
                    "max scheduling steps bound.");
            }

            if (base.Configuration.SchedulingStrategy.Equals("iddfs") &&
                base.Configuration.MaxUnfairSchedulingSteps == 0)
            {
                IO.Error.ReportAndExit("The Iterative Deepening DFS scheduler ('iddfs') " +
                    "must have a max scheduling steps bound, which can be given using " +
                    "'/max-steps:[bound]', where [bound] > 0.");
            }
        }

        /// <summary>
        /// Shows help.
        /// </summary>
        protected override void ShowHelp()
        {

<<<<<<< HEAD
=======
            help += " --------------";
            help += "\n Basic options:";
            help += "\n --------------";
            help += "\n  /?\t\t Show this help menu";
            help += "\n  /s:[x]\t Path to a P# solution";
            help += "\n  /test:[x]\t Name of a project in the P# solution to test";
            help += "\n  /method:[x]\t Suffix of the test method to execute";
            help += "\n  /o:[x]\t Path for output files";
            help += "\n  /timeout:[x]\t Timeout (default is no timeout)";
            help += "\n  /v:[x]\t Enable verbose mode (values from '1' to '3')";
            help += "\n  /debug\t Enable debugging";

            help += "\n\n ---------------------------";
            help += "\n Systematic testing options:";
            help += "\n ---------------------------";
            help += "\n  /i:[x]\t Number of schedules to explore for bugs";
            help += "\n  /interactive\t Enable interactive scheduling";
            help += "\n  /sch:[x]\t Choose a systematic testing strategy ('random' by default)";
            help += "\n  /max-steps:[x] Max scheduling steps to be explored ('10000' by default)";
            help += "\n  /sch-seed:[x]\t Choose a scheduling seed (signed 32-bit integer)";

            help += "\n\n ---------------------";
            help += "\n Experimental options:";
            help += "\n ---------------------";
            help += "\n  /tpl\t Enable intra-machine concurrency scheduling";

            help += "\n";

            IO.PrettyPrintLine(help);
>>>>>>> 251c9a8d
        }

        /// <summary>
        /// Updates the configuration depending on the
        /// user specified options.
        /// </summary>
        protected override void UpdateConfiguration()
        {
            if (base.Configuration.AnalyzeDataRaces)
            {
                base.Configuration.AnalyzeDataFlow = true;
            }
        }
        #endregion
    }
}<|MERGE_RESOLUTION|>--- conflicted
+++ resolved
@@ -296,39 +296,6 @@
         /// </summary>
         protected override void ShowHelp()
         {
-
-<<<<<<< HEAD
-=======
-            help += " --------------";
-            help += "\n Basic options:";
-            help += "\n --------------";
-            help += "\n  /?\t\t Show this help menu";
-            help += "\n  /s:[x]\t Path to a P# solution";
-            help += "\n  /test:[x]\t Name of a project in the P# solution to test";
-            help += "\n  /method:[x]\t Suffix of the test method to execute";
-            help += "\n  /o:[x]\t Path for output files";
-            help += "\n  /timeout:[x]\t Timeout (default is no timeout)";
-            help += "\n  /v:[x]\t Enable verbose mode (values from '1' to '3')";
-            help += "\n  /debug\t Enable debugging";
-
-            help += "\n\n ---------------------------";
-            help += "\n Systematic testing options:";
-            help += "\n ---------------------------";
-            help += "\n  /i:[x]\t Number of schedules to explore for bugs";
-            help += "\n  /interactive\t Enable interactive scheduling";
-            help += "\n  /sch:[x]\t Choose a systematic testing strategy ('random' by default)";
-            help += "\n  /max-steps:[x] Max scheduling steps to be explored ('10000' by default)";
-            help += "\n  /sch-seed:[x]\t Choose a scheduling seed (signed 32-bit integer)";
-
-            help += "\n\n ---------------------";
-            help += "\n Experimental options:";
-            help += "\n ---------------------";
-            help += "\n  /tpl\t Enable intra-machine concurrency scheduling";
-
-            help += "\n";
-
-            IO.PrettyPrintLine(help);
->>>>>>> 251c9a8d
         }
 
         /// <summary>
